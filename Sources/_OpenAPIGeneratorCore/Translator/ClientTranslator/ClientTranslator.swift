//===----------------------------------------------------------------------===//
//
// This source file is part of the SwiftOpenAPIGenerator open source project
//
// Copyright (c) 2023 Apple Inc. and the SwiftOpenAPIGenerator project authors
// Licensed under Apache License v2.0
//
// See LICENSE.txt for license information
// See CONTRIBUTORS.txt for the list of SwiftOpenAPIGenerator project authors
//
// SPDX-License-Identifier: Apache-2.0
//
//===----------------------------------------------------------------------===//
import OpenAPIKit30

/// A translator for the generated client.
///
/// Client.swift is the Swift file containing a Client struct
/// that implements APIProtocol by calling out to its ClientTransport to
/// perform HTTP operations.
///
/// Only includes the Client struct.
///
/// Depends on types defined in Types.swift.
struct ClientFileTranslator: FileTranslator {

    var config: Config
    var diagnostics: any DiagnosticCollector
    var components: OpenAPI.Components

    func translateFile(
        parsedOpenAPI: ParsedOpenAPIRepresentation
    ) throws -> StructuredSwiftRepresentation {

        let doc = parsedOpenAPI

        let topComment: Comment = .inline(Constants.File.topComment)

        let imports =
            Constants.File.imports
            + config.additionalImports
            .map { ImportDescription(moduleName: $0) }

        let clientMethodDecls =
            try OperationDescription
            .all(from: doc.paths, in: components)
            .map(translateClientMethod(_:))

        let clientStructPropertyDecl: Declaration = .commentable(
            .doc("The underlying HTTP client."),
            .variable(
                accessModifier: .private,
                kind: .let,
                left: Constants.Client.Universal.propertyName,
                type: Constants.Client.Universal.typeName
            )
        )

        let clientStructInitDecl: Declaration = .commentable(
            .doc(
                #"""
                Creates a new client.
                - Parameters:
                  - serverURL: The server URL that the client connects to. Any server
                  URLs defined in the OpenAPI document are available as static methods
                  on the ``Servers`` type.
                  - configuration: A set of configuration values for the client.
                  - transport: A transport that performs HTTP operations.
                  - middlewares: A list of middlewares to call before the transport.
                """#
            ),
            .function(
                accessModifier: config.access,
                kind: .initializer,
                parameters: [
                    .init(label: "serverURL", type: Constants.ServerURL.underlyingType),
                    .init(
                        label: "configuration",
                        type: Constants.Configuration.typeName,
                        defaultValue: .dot("init").call([])
                    ),
                    .init(
                        label: "transport",
<<<<<<< HEAD
                        anyKeyword: true,
=======
>>>>>>> 8c5258b9
                        type: Constants.Client.Transport.typeName
                    ),
                    .init(
                        label: "middlewares",
                        type: "[any \(Constants.Client.Middleware.typeName)]",
                        defaultValue: .literal(.array([]))
                    ),
                ],
                body: [
                    .expression(
                        .assignment(
                            left: .identifier("self").dot(Constants.Client.Universal.propertyName),
                            right: .dot("init")
                                .call([
                                    .init(
                                        label: "serverURL",
                                        expression: .identifier("serverURL")
                                    ),
                                    .init(
                                        label: "configuration",
                                        expression: .identifier("configuration")
                                    ),
                                    .init(
                                        label: "transport",
                                        expression: .identifier("transport")
                                    ),
                                    .init(
                                        label: "middlewares",
                                        expression: .identifier("middlewares")
                                    ),
                                ])
                        )
                    )
                ]
            )
        )

        let clientStructConverterPropertyDecl: Declaration = .variable(
            accessModifier: .private,
            kind: .var,
            left: "converter",
            type: Constants.Converter.typeName,
            body: [
                .expression(
                    .identifier(Constants.Client.Universal.propertyName)
                        .dot("converter")
                )
            ]
        )

        let clientStructDecl: Declaration = .commentable(
            parsedOpenAPI.info.description.flatMap { .doc($0) },
            .struct(
                .init(
                    accessModifier: config.access,
                    name: Constants.Client.typeName,
                    conformances: [
                        Constants.APIProtocol.typeName
                    ],
                    members: [
                        clientStructPropertyDecl,
                        clientStructInitDecl,
                        clientStructConverterPropertyDecl,
                    ] + clientMethodDecls
                )
            )
        )

        return StructuredSwiftRepresentation(
            file: .init(
                name: GeneratorMode.client.outputFileName,
                contents: .init(
                    topComment: topComment,
                    imports: imports,
                    codeBlocks: [
                        .declaration(clientStructDecl)
                    ]
                )
            )
        )
    }
}<|MERGE_RESOLUTION|>--- conflicted
+++ resolved
@@ -81,10 +81,6 @@
                     ),
                     .init(
                         label: "transport",
-<<<<<<< HEAD
-                        anyKeyword: true,
-=======
->>>>>>> 8c5258b9
                         type: Constants.Client.Transport.typeName
                     ),
                     .init(
